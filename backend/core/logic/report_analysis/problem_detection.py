--- conflicted
+++ resolved
@@ -1,24 +1,4 @@
 from __future__ import annotations
-
-<<<<<<< HEAD
-from backend.api.internal_ai import adjudicate as ai_adjudicate
-from backend.config import (
-    AI_MIN_CONFIDENCE,
-    ENABLE_AI_ADJUDICATOR,
-    ENABLE_TIER1_KEYWORDS,
-    ENABLE_TIER2_KEYWORDS,
-    ENABLE_TIER2_NUMERIC,
-    ENABLE_TIER3_KEYWORDS,
-    SERIOUS_DELINQUENCY_MIN_DPD,
-    TIER1_KEYWORDS,
-    TIER2_KEYWORDS,
-    TIER3_KEYWORDS,
-    UTILIZATION_PROBLEM_THRESHOLD,
-)
-from backend.core.logic.report_analysis.redaction import redact_account_for_ai
-=======
-from typing import Any, Dict, List
->>>>>>> 1366e6ca
 
 
 def evaluate_account_problem(acct: Dict[str, Any]) -> Dict[str, Any]:
@@ -56,22 +36,6 @@
         except Exception:
             pass
 
-<<<<<<< HEAD
-    conf = ConfidenceHint(
-        tier=tier or 4,
-        strongest_signal=primary_issue or "unknown",
-        repetition_count=max(repetition, 0),
-        latest_date_seen=None,
-    )
-
-    result = {
-        "primary_issue": primary_issue or "unknown",
-        "issue_types": [primary_issue] if primary_issue else [],
-        "problem_reasons": reasons,
-        "confidence": 1.0 if primary_issue else 0.0,
-        "tier": tier or 0,
-        "decision_source": "rules",
-        "debug": {"supporting": supporting, "confidence_hint": asdict(conf)},
     }
 
     if ENABLE_AI_ADJUDICATOR:
@@ -98,16 +62,4 @@
                 }
             )
 
-    return result
-=======
-    is_problem = bool(reasons)
-
-    return {
-        "is_problem": is_problem,
-        "primary_issue": "unknown",
-        "problem_reasons": reasons,
-        "decision_source": "rules",
-        "confidence": 0.0,
-        "supporting": supporting,
-    }
->>>>>>> 1366e6ca
+    return result