--- conflicted
+++ resolved
@@ -1,54 +1,7 @@
 from backend.core.logic.report_analysis.problem_detection import evaluate_account_problem
 
 
-<<<<<<< HEAD
-
-def _reload(monkeypatch, **env):
-    for k, v in env.items():
-        monkeypatch.setenv(k, v)
-    reload(base_config)
-    reload(pd)
-
-
-def test_detects_numeric_and_structural(monkeypatch):
-    _reload(
-        monkeypatch,
-        ENABLE_TIER1_KEYWORDS="0",
-        ENABLE_TIER2_KEYWORDS="0",
-        ENABLE_TIER3_KEYWORDS="0",
-    )
-
-    acct1 = {"bureau_statuses": {"Experian": "Collection"}}
-    v1 = pd.evaluate_account_problem(acct1)
-    assert v1["primary_issue"] == "collection"
-
-    acct2 = {"late_payments": {"Experian": {"60": 1}}}
-    v2 = pd.evaluate_account_problem(acct2)
-    assert v2["primary_issue"] == "serious_delinquency"
-=======
-def test_flags_late_payments_and_past_due():
-    acct1 = {"late_payments": {"Equifax": {"30": 1}}}
-    v1 = evaluate_account_problem(acct1)
-    assert v1["is_problem"] is True
-    assert v1["primary_issue"] == "unknown"
-    assert v1["problem_reasons"] == ["late_payment: 1×30 on Equifax"]
-
-    acct2 = {"past_due_amount": 50}
-    v2 = evaluate_account_problem(acct2)
-    assert v2["is_problem"] is True
-    assert v2["primary_issue"] == "unknown"
-    assert "past_due_amount" in v2["problem_reasons"]
->>>>>>> 1366e6ca
 
 
 def test_clean_account_not_flagged():
-    clean = {"account_status": "Open", "payment_status": "Pays as agreed"}
-<<<<<<< HEAD
-    v = pd.evaluate_account_problem(clean)
-    assert v["primary_issue"] == "unknown"
-=======
-    v = evaluate_account_problem(clean)
-    assert v["is_problem"] is False
-    assert v["primary_issue"] == "unknown"
-    assert v["problem_reasons"] == []
->>>>>>> 1366e6ca
+    clean = {"account_status": "Open", "payment_status": "Pays as agreed"}